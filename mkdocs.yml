--- conflicted
+++ resolved
@@ -82,11 +82,8 @@
                     - ref/index.md
                     - ref/agent.md
                     - ref/run.md
-<<<<<<< HEAD
                     - ref/memory.md
-=======
                     - ref/repl.md
->>>>>>> 4a529e6c
                     - ref/tool.md
                     - ref/result.md
                     - ref/stream_events.md
